/***************************************************************************
 *   Copyright (C) 2013 Synapse Product Development                        *
 *   Andrey Smirnov <andrew.smironv@gmail.com>                             *
 *   Angus Gratton <gus@projectgus.com>                                    *
 *   Erdem U. Altunyurt <spamjunkeater@gmail.com>                          *
 *                                                                         *
 *   This program is free software; you can redistribute it and/or modify  *
 *   it under the terms of the GNU General Public License as published by  *
 *   the Free Software Foundation; either version 2 of the License, or     *
 *   (at your option) any later version.                                   *
 *                                                                         *
 *   This program is distributed in the hope that it will be useful,       *
 *   but WITHOUT ANY WARRANTY; without even the implied warranty of        *
 *   MERCHANTABILITY or FITNESS FOR A PARTICULAR PURPOSE.  See the         *
 *   GNU General Public License for more details.                          *
 *                                                                         *
 *   You should have received a copy of the GNU General Public License     *
 *   along with this program.  If not, see <http://www.gnu.org/licenses/>. *
 ***************************************************************************/

#ifdef HAVE_CONFIG_H
#include "config.h"
#endif

#include "imp.h"
#include <target/algorithm.h>
#include <target/armv7m.h>
#include <helper/types.h>
#include <helper/time_support.h>

enum {
	NRF5_FLASH_BASE = 0x00000000,
};

enum nrf5_ficr_registers {
	NRF5_FICR_BASE = 0x10000000, /* Factory Information Configuration Registers */

#define NRF5_FICR_REG(offset) (NRF5_FICR_BASE + offset)

	NRF5_FICR_CODEPAGESIZE		= NRF5_FICR_REG(0x010),
	NRF5_FICR_CODESIZE		= NRF5_FICR_REG(0x014),
	NRF5_FICR_CLENR0		= NRF5_FICR_REG(0x028),
	NRF5_FICR_PPFC			= NRF5_FICR_REG(0x02C),
	NRF5_FICR_NUMRAMBLOCK		= NRF5_FICR_REG(0x034),
	NRF5_FICR_SIZERAMBLOCK0	= NRF5_FICR_REG(0x038),
	NRF5_FICR_SIZERAMBLOCK1	= NRF5_FICR_REG(0x03C),
	NRF5_FICR_SIZERAMBLOCK2	= NRF5_FICR_REG(0x040),
	NRF5_FICR_SIZERAMBLOCK3	= NRF5_FICR_REG(0x044),
	NRF5_FICR_CONFIGID		= NRF5_FICR_REG(0x05C),
	NRF5_FICR_DEVICEID0		= NRF5_FICR_REG(0x060),
	NRF5_FICR_DEVICEID1		= NRF5_FICR_REG(0x064),
	NRF5_FICR_ER0			= NRF5_FICR_REG(0x080),
	NRF5_FICR_ER1			= NRF5_FICR_REG(0x084),
	NRF5_FICR_ER2			= NRF5_FICR_REG(0x088),
	NRF5_FICR_ER3			= NRF5_FICR_REG(0x08C),
	NRF5_FICR_IR0			= NRF5_FICR_REG(0x090),
	NRF5_FICR_IR1			= NRF5_FICR_REG(0x094),
	NRF5_FICR_IR2			= NRF5_FICR_REG(0x098),
	NRF5_FICR_IR3			= NRF5_FICR_REG(0x09C),
	NRF5_FICR_DEVICEADDRTYPE	= NRF5_FICR_REG(0x0A0),
	NRF5_FICR_DEVICEADDR0		= NRF5_FICR_REG(0x0A4),
	NRF5_FICR_DEVICEADDR1		= NRF5_FICR_REG(0x0A8),
	NRF5_FICR_OVERRIDEN		= NRF5_FICR_REG(0x0AC),
	NRF5_FICR_NRF_1MBIT0		= NRF5_FICR_REG(0x0B0),
	NRF5_FICR_NRF_1MBIT1		= NRF5_FICR_REG(0x0B4),
	NRF5_FICR_NRF_1MBIT2		= NRF5_FICR_REG(0x0B8),
	NRF5_FICR_NRF_1MBIT3		= NRF5_FICR_REG(0x0BC),
	NRF5_FICR_NRF_1MBIT4		= NRF5_FICR_REG(0x0C0),
	NRF5_FICR_BLE_1MBIT0		= NRF5_FICR_REG(0x0EC),
	NRF5_FICR_BLE_1MBIT1		= NRF5_FICR_REG(0x0F0),
	NRF5_FICR_BLE_1MBIT2		= NRF5_FICR_REG(0x0F4),
	NRF5_FICR_BLE_1MBIT3		= NRF5_FICR_REG(0x0F8),
	NRF5_FICR_BLE_1MBIT4		= NRF5_FICR_REG(0x0FC),
};

enum nrf5_uicr_registers {
	NRF5_UICR_BASE = 0x10001000, /* User Information
				       * Configuration Regsters */

	NRF5_UICR_SIZE = 0x100,

#define NRF5_UICR_REG(offset) (NRF5_UICR_BASE + offset)

	NRF5_UICR_CLENR0	= NRF5_UICR_REG(0x000),
	NRF5_UICR_RBPCONF	= NRF5_UICR_REG(0x004),
	NRF5_UICR_XTALFREQ	= NRF5_UICR_REG(0x008),
	NRF5_UICR_FWID		= NRF5_UICR_REG(0x010),
};

enum nrf5_nvmc_registers {
	NRF5_NVMC_BASE = 0x4001E000, /* Non-Volatile Memory
				       * Controller Regsters */

#define NRF5_NVMC_REG(offset) (NRF5_NVMC_BASE + offset)

	NRF5_NVMC_READY	= NRF5_NVMC_REG(0x400),
	NRF5_NVMC_CONFIG	= NRF5_NVMC_REG(0x504),
	NRF5_NVMC_ERASEPAGE	= NRF5_NVMC_REG(0x508),
	NRF5_NVMC_ERASEALL	= NRF5_NVMC_REG(0x50C),
	NRF5_NVMC_ERASEUICR	= NRF5_NVMC_REG(0x514),
};

enum nrf5_nvmc_config_bits {
	NRF5_NVMC_CONFIG_REN = 0x00,
	NRF5_NVMC_CONFIG_WEN = 0x01,
	NRF5_NVMC_CONFIG_EEN = 0x02,

};

struct nrf5_info {
	uint32_t code_page_size;
	uint32_t refcount;

	struct {
		bool probed;
		int (*write) (struct flash_bank *bank,
			      struct nrf5_info *chip,
			      const uint8_t *buffer, uint32_t offset, uint32_t count);
	} bank[2];
	struct target *target;
};

struct nrf5_device_spec {
	uint16_t hwid;
	const char *part;
	const char *variant;
	const char *build_code;
	unsigned int flash_size_kb;
};

#define NRF5_DEVICE_DEF(id, pt, var, bcode, fsize) \
{                                                   \
.hwid          = (id),                              \
.part          = pt,                                \
.variant       = var,                               \
.build_code    = bcode,                             \
.flash_size_kb = (fsize),                           \
}

/* The known devices table below is derived from the "nRF51 Series
 * Compatibility Matrix" document, which can be found by searching for
 * ATTN-51 on the Nordic Semi website:
 *
 * http://www.nordicsemi.com/eng/content/search?SearchText=ATTN-51
 *
 * Up to date with Matrix v2.0, plus some additional HWIDs.
 *
 * The additional HWIDs apply where the build code in the matrix is
 * shown as Gx0, Bx0, etc. In these cases the HWID in the matrix is
 * for x==0, x!=0 means different (unspecified) HWIDs.
 */
static const struct nrf5_device_spec nrf5_known_devices_table[] = {
	/* nRF51822 Devices (IC rev 1). */
	NRF5_DEVICE_DEF(0x001D, "51822", "QFAA", "CA/C0", 256),
	NRF5_DEVICE_DEF(0x0026, "51822", "QFAB", "AA",    128),
	NRF5_DEVICE_DEF(0x0027, "51822", "QFAB", "A0",    128),
	NRF5_DEVICE_DEF(0x0020, "51822", "CEAA", "BA",    256),
	NRF5_DEVICE_DEF(0x002F, "51822", "CEAA", "B0",    256),

	/* Some early nRF51-DK (PCA10028) & nRF51-Dongle (PCA10031) boards
	   with built-in jlink seem to use engineering samples not listed
	   in the nRF51 Series Compatibility Matrix V1.0. */
	NRF5_DEVICE_DEF(0x0071, "51822", "QFAC", "AB",    256),

	/* nRF51822 Devices (IC rev 2). */
	NRF5_DEVICE_DEF(0x002A, "51822", "QFAA", "FA0",   256),
	NRF5_DEVICE_DEF(0x0044, "51822", "QFAA", "GC0",   256),
	NRF5_DEVICE_DEF(0x003C, "51822", "QFAA", "G0",    256),
	NRF5_DEVICE_DEF(0x0057, "51822", "QFAA", "G2",    256),
	NRF5_DEVICE_DEF(0x0058, "51822", "QFAA", "G3",    256),
	NRF5_DEVICE_DEF(0x004C, "51822", "QFAB", "B0",    128),
	NRF5_DEVICE_DEF(0x0040, "51822", "CEAA", "CA0",   256),
	NRF5_DEVICE_DEF(0x0047, "51822", "CEAA", "DA0",   256),
	NRF5_DEVICE_DEF(0x004D, "51822", "CEAA", "D00",   256),

	/* nRF51822 Devices (IC rev 3). */
	NRF5_DEVICE_DEF(0x0072, "51822", "QFAA", "H0",    256),
	NRF5_DEVICE_DEF(0x00D1, "51822", "QFAA", "H2",    256),
	NRF5_DEVICE_DEF(0x007B, "51822", "QFAB", "C0",    128),
	NRF5_DEVICE_DEF(0x0083, "51822", "QFAC", "A0",    256),
	NRF5_DEVICE_DEF(0x0084, "51822", "QFAC", "A1",    256),
	NRF5_DEVICE_DEF(0x007D, "51822", "CDAB", "A0",    128),
	NRF5_DEVICE_DEF(0x0079, "51822", "CEAA", "E0",    256),
	NRF5_DEVICE_DEF(0x0087, "51822", "CFAC", "A0",    256),
	NRF5_DEVICE_DEF(0x008F, "51822", "QFAA", "H1",    256),

	/* nRF51422 Devices (IC rev 1). */
	NRF5_DEVICE_DEF(0x001E, "51422", "QFAA", "CA",    256),
	NRF5_DEVICE_DEF(0x0024, "51422", "QFAA", "C0",    256),
	NRF5_DEVICE_DEF(0x0031, "51422", "CEAA", "A0A",   256),

	/* nRF51422 Devices (IC rev 2). */
	NRF5_DEVICE_DEF(0x002D, "51422", "QFAA", "DAA",   256),
	NRF5_DEVICE_DEF(0x002E, "51422", "QFAA", "E0",    256),
	NRF5_DEVICE_DEF(0x0061, "51422", "QFAB", "A00",   128),
	NRF5_DEVICE_DEF(0x0050, "51422", "CEAA", "B0",    256),

	/* nRF51422 Devices (IC rev 3). */
	NRF5_DEVICE_DEF(0x0073, "51422", "QFAA", "F0",    256),
	NRF5_DEVICE_DEF(0x007C, "51422", "QFAB", "B0",    128),
	NRF5_DEVICE_DEF(0x0085, "51422", "QFAC", "A0",    256),
	NRF5_DEVICE_DEF(0x0086, "51422", "QFAC", "A1",    256),
	NRF5_DEVICE_DEF(0x007E, "51422", "CDAB", "A0",    128),
	NRF5_DEVICE_DEF(0x007A, "51422", "CEAA", "C0",    256),
	NRF5_DEVICE_DEF(0x0088, "51422", "CFAC", "A0",    256),

	/* nRF52810 Devices */
	NRF5_DEVICE_DEF(0x0142, "52810", "QFAA", "B0",    192),
	NRF5_DEVICE_DEF(0x0143, "52810", "QCAA", "C0",    192),

	/* nRF52832 Devices */
	NRF5_DEVICE_DEF(0x00C7, "52832", "QFAA", "B0",    512),
	NRF5_DEVICE_DEF(0x0139, "52832", "QFAA", "E0",    512),
	NRF5_DEVICE_DEF(0x00E3, "52832", "CIAA", "B0",    512),

	/* nRF52840 Devices */
	NRF5_DEVICE_DEF(0x0150, "52840", "QIAA", "C0",    1024),
};

static int nrf5_bank_is_probed(struct flash_bank *bank)
{
	struct nrf5_info *chip = bank->driver_priv;

	assert(chip != NULL);

	return chip->bank[bank->bank_number].probed;
}
static int nrf5_probe(struct flash_bank *bank);

static int nrf5_get_probed_chip_if_halted(struct flash_bank *bank, struct nrf5_info **chip)
{
	if (bank->target->state != TARGET_HALTED) {
		LOG_ERROR("Target not halted");
		return ERROR_TARGET_NOT_HALTED;
	}

	*chip = bank->driver_priv;

	int probed = nrf5_bank_is_probed(bank);
	if (probed < 0)
		return probed;
	else if (!probed)
		return nrf5_probe(bank);
	else
		return ERROR_OK;
}

static int nrf5_wait_for_nvmc(struct nrf5_info *chip)
{
	uint32_t ready;
	int res;
	int timeout_ms = 340;
	int64_t ts_start = timeval_ms();

	do {
		res = target_read_u32(chip->target, NRF5_NVMC_READY, &ready);
		if (res != ERROR_OK) {
			LOG_ERROR("Couldn't read NVMC_READY register");
			return res;
		}

		if (ready == 0x00000001)
			return ERROR_OK;

		keep_alive();

	} while ((timeval_ms()-ts_start) < timeout_ms);

	LOG_DEBUG("Timed out waiting for NVMC_READY");
	return ERROR_FLASH_BUSY;
}

static int nrf5_nvmc_erase_enable(struct nrf5_info *chip)
{
	int res;
	res = target_write_u32(chip->target,
			       NRF5_NVMC_CONFIG,
			       NRF5_NVMC_CONFIG_EEN);

	if (res != ERROR_OK) {
		LOG_ERROR("Failed to enable erase operation");
		return res;
	}

	/*
	  According to NVMC examples in Nordic SDK busy status must be
	  checked after writing to NVMC_CONFIG
	 */
	res = nrf5_wait_for_nvmc(chip);
	if (res != ERROR_OK)
		LOG_ERROR("Erase enable did not complete");

	return res;
}

static int nrf5_nvmc_write_enable(struct nrf5_info *chip)
{
	int res;
	res = target_write_u32(chip->target,
			       NRF5_NVMC_CONFIG,
			       NRF5_NVMC_CONFIG_WEN);

	if (res != ERROR_OK) {
		LOG_ERROR("Failed to enable write operation");
		return res;
	}

	/*
	  According to NVMC examples in Nordic SDK busy status must be
	  checked after writing to NVMC_CONFIG
	 */
	res = nrf5_wait_for_nvmc(chip);
	if (res != ERROR_OK)
		LOG_ERROR("Write enable did not complete");

	return res;
}

static int nrf5_nvmc_read_only(struct nrf5_info *chip)
{
	int res;
	res = target_write_u32(chip->target,
			       NRF5_NVMC_CONFIG,
			       NRF5_NVMC_CONFIG_REN);

	if (res != ERROR_OK) {
		LOG_ERROR("Failed to enable read-only operation");
		return res;
	}
	/*
	  According to NVMC examples in Nordic SDK busy status must be
	  checked after writing to NVMC_CONFIG
	 */
	res = nrf5_wait_for_nvmc(chip);
	if (res != ERROR_OK)
		LOG_ERROR("Read only enable did not complete");

	return res;
}

static int nrf5_nvmc_generic_erase(struct nrf5_info *chip,
			       uint32_t erase_register, uint32_t erase_value)
{
	int res;

	res = nrf5_nvmc_erase_enable(chip);
	if (res != ERROR_OK)
		goto error;

	res = target_write_u32(chip->target,
			       erase_register,
			       erase_value);
	if (res != ERROR_OK)
		goto set_read_only;

	res = nrf5_wait_for_nvmc(chip);
	if (res != ERROR_OK)
		goto set_read_only;

	return nrf5_nvmc_read_only(chip);

set_read_only:
	nrf5_nvmc_read_only(chip);
error:
	LOG_ERROR("Failed to erase reg: 0x%08"PRIx32" val: 0x%08"PRIx32,
		  erase_register, erase_value);
	return ERROR_FAIL;
}

static int nrf5_protect_check(struct flash_bank *bank)
{
	int res;
	uint32_t clenr0;

	/* UICR cannot be write protected so just return early */
	if (bank->base == NRF5_UICR_BASE)
		return ERROR_OK;

	struct nrf5_info *chip = bank->driver_priv;

	assert(chip != NULL);

	res = target_read_u32(chip->target, NRF5_FICR_CLENR0,
			      &clenr0);
	if (res != ERROR_OK) {
		LOG_ERROR("Couldn't read code region 0 size[FICR]");
		return res;
	}

	if (clenr0 == 0xFFFFFFFF) {
		res = target_read_u32(chip->target, NRF5_UICR_CLENR0,
				      &clenr0);
		if (res != ERROR_OK) {
			LOG_ERROR("Couldn't read code region 0 size[UICR]");
			return res;
		}
	}

	for (int i = 0; i < bank->num_sectors; i++)
		bank->sectors[i].is_protected =
			clenr0 != 0xFFFFFFFF && bank->sectors[i].offset < clenr0;

	return ERROR_OK;
}

static int nrf5_protect(struct flash_bank *bank, int set, int first, int last)
{
	int res;
	uint32_t clenr0, ppfc;
	struct nrf5_info *chip;

	/* UICR cannot be write protected so just bail out early */
	if (bank->base == NRF5_UICR_BASE)
		return ERROR_FAIL;

	res = nrf5_get_probed_chip_if_halted(bank, &chip);
	if (res != ERROR_OK)
		return res;

	if (first != 0) {
		LOG_ERROR("Code region 0 must start at the begining of the bank");
		return ERROR_FAIL;
	}

	res = target_read_u32(chip->target, NRF5_FICR_PPFC,
			      &ppfc);
	if (res != ERROR_OK) {
		LOG_ERROR("Couldn't read PPFC register");
		return res;
	}

	if ((ppfc & 0xFF) == 0x00) {
		LOG_ERROR("Code region 0 size was pre-programmed at the factory, can't change flash protection settings");
		return ERROR_FAIL;
	}

	res = target_read_u32(chip->target, NRF5_UICR_CLENR0,
			      &clenr0);
	if (res != ERROR_OK) {
		LOG_ERROR("Couldn't read code region 0 size[UICR]");
		return res;
	}

	if (clenr0 == 0xFFFFFFFF) {
		res = target_write_u32(chip->target, NRF5_UICR_CLENR0,
				       clenr0);
		if (res != ERROR_OK) {
			LOG_ERROR("Couldn't write code region 0 size[UICR]");
			return res;
		}

	} else {
		LOG_ERROR("You need to perform chip erase before changing the protection settings");
	}

	nrf5_protect_check(bank);

	return ERROR_OK;
}

static int nrf5_probe(struct flash_bank *bank)
{
	uint32_t hwid;
	int res;
	struct nrf5_info *chip = bank->driver_priv;

	res = target_read_u32(chip->target, NRF5_FICR_CONFIGID, &hwid);
	if (res != ERROR_OK) {
		LOG_ERROR("Couldn't read CONFIGID register");
		return res;
	}

	hwid &= 0xFFFF;	/* HWID is stored in the lower two
			 * bytes of the CONFIGID register */

	const struct nrf5_device_spec *spec = NULL;
	for (size_t i = 0; i < ARRAY_SIZE(nrf5_known_devices_table); i++) {
		if (hwid == nrf5_known_devices_table[i].hwid) {
			spec = &nrf5_known_devices_table[i];
			break;
		}
	}

	if (!chip->bank[0].probed && !chip->bank[1].probed) {
		if (spec)
			LOG_INFO("nRF%s-%s(build code: %s) %ukB Flash",
				 spec->part, spec->variant, spec->build_code,
				 spec->flash_size_kb);
		else
			LOG_WARNING("Unknown device (HWID 0x%08" PRIx32 ")", hwid);
	}

	if (bank->base == NRF5_FLASH_BASE) {
		/* The value stored in NRF5_FICR_CODEPAGESIZE is the number of bytes in one page of FLASH. */
		res = target_read_u32(chip->target, NRF5_FICR_CODEPAGESIZE,
				&chip->code_page_size);
		if (res != ERROR_OK) {
			LOG_ERROR("Couldn't read code page size");
			return res;
		}

		/* Note the register name is misleading,
		 * NRF5_FICR_CODESIZE is the number of pages in flash memory, not the number of bytes! */
		uint32_t num_sectors;
		res = target_read_u32(chip->target, NRF5_FICR_CODESIZE, &num_sectors);
		if (res != ERROR_OK) {
			LOG_ERROR("Couldn't read code memory size");
			return res;
		}

		bank->num_sectors = num_sectors;
		bank->size = num_sectors * chip->code_page_size;

		if (spec && bank->size / 1024 != spec->flash_size_kb)
			LOG_WARNING("Chip's reported Flash capacity does not match expected one");

		bank->sectors = calloc(bank->num_sectors,
				       sizeof((bank->sectors)[0]));
		if (!bank->sectors)
			return ERROR_FLASH_BANK_NOT_PROBED;

		/* Fill out the sector information: all NRF5 sectors are the same size and
		 * there is always a fixed number of them. */
		for (int i = 0; i < bank->num_sectors; i++) {
			bank->sectors[i].size = chip->code_page_size;
			bank->sectors[i].offset	= i * chip->code_page_size;

			/* mark as unknown */
			bank->sectors[i].is_erased = -1;
			bank->sectors[i].is_protected = -1;
		}

		nrf5_protect_check(bank);

		chip->bank[0].probed = true;
	} else {
		bank->size = NRF5_UICR_SIZE;
		bank->num_sectors = 1;
		bank->sectors = calloc(bank->num_sectors,
				       sizeof((bank->sectors)[0]));
		if (!bank->sectors)
			return ERROR_FLASH_BANK_NOT_PROBED;

		bank->sectors[0].size = bank->size;
		bank->sectors[0].offset	= 0;

		bank->sectors[0].is_erased = 0;
		bank->sectors[0].is_protected = 0;

		chip->bank[1].probed = true;
	}

	return ERROR_OK;
}

static int nrf5_auto_probe(struct flash_bank *bank)
{
	int probed = nrf5_bank_is_probed(bank);

	if (probed < 0)
		return probed;
	else if (probed)
		return ERROR_OK;
	else
		return nrf5_probe(bank);
}

static int nrf5_erase_all(struct nrf5_info *chip)
{
	LOG_DEBUG("Erasing all non-volatile memory");
	return nrf5_nvmc_generic_erase(chip,
					NRF5_NVMC_ERASEALL,
					0x00000001);
}

static int nrf5_erase_page(struct flash_bank *bank,
							struct nrf5_info *chip,
							struct flash_sector *sector)
{
	int res;

	LOG_DEBUG("Erasing page at 0x%"PRIx32, sector->offset);
	if (sector->is_protected) {
		LOG_ERROR("Cannot erase protected sector at 0x%" PRIx32, sector->offset);
		return ERROR_FAIL;
	}

	if (bank->base == NRF5_UICR_BASE) {
		uint32_t ppfc;
		res = target_read_u32(chip->target, NRF5_FICR_PPFC,
				      &ppfc);
		if (res != ERROR_OK) {
			LOG_ERROR("Couldn't read PPFC register");
			return res;
		}

		if ((ppfc & 0xFF) == 0xFF) {
			/* We can't erase the UICR.  Double-check to
			   see if it's already erased before complaining. */
			default_flash_blank_check(bank);
			if (sector->is_erased == 1)
				return ERROR_OK;

			LOG_ERROR("The chip was not pre-programmed with SoftDevice stack and UICR cannot be erased separately. Please issue mass erase before trying to write to this region");
			return ERROR_FAIL;
		}

		res = nrf5_nvmc_generic_erase(chip,
					       NRF5_NVMC_ERASEUICR,
					       0x00000001);


	} else {
		res = nrf5_nvmc_generic_erase(chip,
					       NRF5_NVMC_ERASEPAGE,
					       sector->offset);
	}

	return res;
}

static const uint8_t nrf5_flash_write_code[] = {
	/* See contrib/loaders/flash/cortex-m0.S */
/* <wait_fifo>: */
	0x0d, 0x68,		/* ldr	r5,	[r1,	#0] */
	0x00, 0x2d,		/* cmp	r5,	#0 */
	0x0b, 0xd0,		/* beq.n	1e <exit> */
	0x4c, 0x68,		/* ldr	r4,	[r1,	#4] */
	0xac, 0x42,		/* cmp	r4,	r5 */
	0xf9, 0xd0,		/* beq.n	0 <wait_fifo> */
	0x20, 0xcc,		/* ldmia	r4!,	{r5} */
	0x20, 0xc3,		/* stmia	r3!,	{r5} */
	0x94, 0x42,		/* cmp	r4,	r2 */
	0x01, 0xd3,		/* bcc.n	18 <no_wrap> */
	0x0c, 0x46,		/* mov	r4,	r1 */
	0x08, 0x34,		/* adds	r4,	#8 */
/* <no_wrap>: */
	0x4c, 0x60,		/* str	r4, [r1,	#4] */
	0x04, 0x38,		/* subs	r0, #4 */
	0xf0, 0xd1,		/* bne.n	0 <wait_fifo> */
/* <exit>: */
	0x00, 0xbe		/* bkpt	0x0000 */
};


/* Start a low level flash write for the specified region */
static int nrf5_ll_flash_write(struct nrf5_info *chip, uint32_t offset, const uint8_t *buffer, uint32_t bytes)
{
	struct target *target = chip->target;
	uint32_t buffer_size = 8192;
	struct working_area *write_algorithm;
	struct working_area *source;
	uint32_t address = NRF5_FLASH_BASE + offset;
	struct reg_param reg_params[4];
	struct armv7m_algorithm armv7m_info;
	int retval = ERROR_OK;


	LOG_DEBUG("Writing buffer to flash offset=0x%"PRIx32" bytes=0x%"PRIx32, offset, bytes);
	assert(bytes % 4 == 0);

	/* allocate working area with flash programming code */
	if (target_alloc_working_area(target, sizeof(nrf5_flash_write_code),
			&write_algorithm) != ERROR_OK) {
		LOG_WARNING("no working area available, falling back to slow memory writes");

		for (; bytes > 0; bytes -= 4) {
			retval = target_write_memory(chip->target, offset, 4, 1, buffer);
			if (retval != ERROR_OK)
				return retval;

			retval = nrf5_wait_for_nvmc(chip);
			if (retval != ERROR_OK)
				return retval;

			offset += 4;
			buffer += 4;
		}

		return ERROR_OK;
	}

	LOG_WARNING("using fast async flash loader. This is currently supported");
	LOG_WARNING("only with ST-Link and CMSIS-DAP. If you have issues, add");
	LOG_WARNING("\"set WORKAREASIZE 0\" before sourcing nrf51.cfg/nrf52.cfg to disable it");

	retval = target_write_buffer(target, write_algorithm->address,
				sizeof(nrf5_flash_write_code),
				nrf5_flash_write_code);
	if (retval != ERROR_OK)
		return retval;

	/* memory buffer */
	while (target_alloc_working_area(target, buffer_size, &source) != ERROR_OK) {
		buffer_size /= 2;
		buffer_size &= ~3UL; /* Make sure it's 4 byte aligned */
		if (buffer_size <= 256) {
			/* free working area, write algorithm already allocated */
			target_free_working_area(target, write_algorithm);

			LOG_WARNING("No large enough working area available, can't do block memory writes");
			return ERROR_TARGET_RESOURCE_NOT_AVAILABLE;
		}
	}

	armv7m_info.common_magic = ARMV7M_COMMON_MAGIC;
	armv7m_info.core_mode = ARM_MODE_THREAD;

	init_reg_param(&reg_params[0], "r0", 32, PARAM_IN_OUT);	/* byte count */
	init_reg_param(&reg_params[1], "r1", 32, PARAM_OUT);	/* buffer start */
	init_reg_param(&reg_params[2], "r2", 32, PARAM_OUT);	/* buffer end */
	init_reg_param(&reg_params[3], "r3", 32, PARAM_IN_OUT);	/* target address */

	buf_set_u32(reg_params[0].value, 0, 32, bytes);
	buf_set_u32(reg_params[1].value, 0, 32, source->address);
	buf_set_u32(reg_params[2].value, 0, 32, source->address + source->size);
	buf_set_u32(reg_params[3].value, 0, 32, address);

	retval = target_run_flash_async_algorithm(target, buffer, bytes/4, 4,
			0, NULL,
			4, reg_params,
			source->address, source->size,
			write_algorithm->address, 0,
			&armv7m_info);

	target_free_working_area(target, source);
	target_free_working_area(target, write_algorithm);

	destroy_reg_param(&reg_params[0]);
	destroy_reg_param(&reg_params[1]);
	destroy_reg_param(&reg_params[2]);
	destroy_reg_param(&reg_params[3]);

	return retval;
}

/* Check and erase flash sectors in specified range then start a low level page write.
   start/end must be sector aligned.
*/
static int nrf5_write_pages(struct flash_bank *bank, uint32_t start, uint32_t end, const uint8_t *buffer)
{
	int res = ERROR_FAIL;
	struct nrf5_info *chip = bank->driver_priv;

	assert(start % chip->code_page_size == 0);
	assert(end % chip->code_page_size == 0);

	res = nrf5_nvmc_write_enable(chip);
	if (res != ERROR_OK)
		goto error;

	res = nrf5_ll_flash_write(chip, start, buffer, (end - start));
	if (res != ERROR_OK)
		goto error;

	return nrf5_nvmc_read_only(chip);

error:
	nrf5_nvmc_read_only(chip);
	LOG_ERROR("Failed to write to nrf5 flash");
	return res;
}

static int nrf5_erase(struct flash_bank *bank, int first, int last)
{
	int res;
	struct nrf5_info *chip;

	res = nrf5_get_probed_chip_if_halted(bank, &chip);
	if (res != ERROR_OK)
		return res;

	/* For each sector to be erased */
	for (int s = first; s <= last && res == ERROR_OK; s++)
		res = nrf5_erase_page(bank, chip, &bank->sectors[s]);

	return res;
}

static int nrf5_code_flash_write(struct flash_bank *bank,
				  struct nrf5_info *chip,
				  const uint8_t *buffer, uint32_t offset, uint32_t count)
{

	int res;
	/* Need to perform reads to fill any gaps we need to preserve in the first page,
	   before the start of buffer, or in the last page, after the end of buffer */
	uint32_t first_page = offset/chip->code_page_size;
	uint32_t last_page = DIV_ROUND_UP(offset+count, chip->code_page_size);

	uint32_t first_page_offset = first_page * chip->code_page_size;
	uint32_t last_page_offset = last_page * chip->code_page_size;

	LOG_DEBUG("Padding write from 0x%08"PRIx32"-0x%08"PRIx32" as 0x%08"PRIx32"-0x%08"PRIx32,
		offset, offset+count, first_page_offset, last_page_offset);

	uint32_t page_cnt = last_page - first_page;
	uint8_t buffer_to_flash[page_cnt*chip->code_page_size];

	/* Fill in any space between start of first page and start of buffer */
	uint32_t pre = offset - first_page_offset;
	if (pre > 0) {
		res = target_read_memory(bank->target,
					first_page_offset,
					1,
					pre,
					buffer_to_flash);
		if (res != ERROR_OK)
			return res;
	}

	/* Fill in main contents of buffer */
	memcpy(buffer_to_flash+pre, buffer, count);

	/* Fill in any space between end of buffer and end of last page */
	uint32_t post = last_page_offset - (offset+count);
	if (post > 0) {
		/* Retrieve the full row contents from Flash */
		res = target_read_memory(bank->target,
					offset + count,
					1,
					post,
					buffer_to_flash+pre+count);
		if (res != ERROR_OK)
			return res;
	}

	return nrf5_write_pages(bank, first_page_offset, last_page_offset, buffer_to_flash);
}

static int nrf5_uicr_flash_write(struct flash_bank *bank,
				  struct nrf5_info *chip,
				  const uint8_t *buffer, uint32_t offset, uint32_t count)
{
	int res;
	uint8_t uicr[NRF5_UICR_SIZE];
	struct flash_sector *sector = &bank->sectors[0];

	if ((offset + count) > NRF5_UICR_SIZE)
		return ERROR_FAIL;

	res = target_read_memory(bank->target,
				 NRF5_UICR_BASE,
				 1,
				 NRF5_UICR_SIZE,
				 uicr);

	if (res != ERROR_OK)
		return res;

	res = nrf5_erase_page(bank, chip, sector);
	if (res != ERROR_OK)
		return res;

	res = nrf5_nvmc_write_enable(chip);
	if (res != ERROR_OK)
		return res;

	memcpy(&uicr[offset], buffer, count);

	res = nrf5_ll_flash_write(chip, NRF5_UICR_BASE, uicr, NRF5_UICR_SIZE);
	if (res != ERROR_OK) {
		nrf5_nvmc_read_only(chip);
		return res;
	}

	return nrf5_nvmc_read_only(chip);
}


static int nrf5_write(struct flash_bank *bank, const uint8_t *buffer,
		       uint32_t offset, uint32_t count)
{
	int res;
	struct nrf5_info *chip;

	res = nrf5_get_probed_chip_if_halted(bank, &chip);
	if (res != ERROR_OK)
		return res;

	return chip->bank[bank->bank_number].write(bank, chip, buffer, offset, count);
}

static void nrf5_free_driver_priv(struct flash_bank *bank)
{
	struct nrf5_info *chip = bank->driver_priv;
	if (chip == NULL)
		return;

	chip->refcount--;
	if (chip->refcount == 0) {
		free(chip);
		bank->driver_priv = NULL;
	}
}

FLASH_BANK_COMMAND_HANDLER(nrf5_flash_bank_command)
{
	static struct nrf5_info *chip;

	switch (bank->base) {
	case NRF5_FLASH_BASE:
		bank->bank_number = 0;
		break;
	case NRF5_UICR_BASE:
		bank->bank_number = 1;
		break;
	default:
<<<<<<< HEAD
		LOG_ERROR("Invalid bank address 0x%08" TARGET_PRIxADDR, bank->base);
=======
		LOG_ERROR("Invalid bank address " TARGET_ADDR_FMT, bank->base);
>>>>>>> 11a2bfc2
		return ERROR_FAIL;
	}

	if (!chip) {
		/* Create a new chip */
		chip = calloc(1, sizeof(*chip));
		if (!chip)
			return ERROR_FAIL;

		chip->target = bank->target;
	}

	switch (bank->base) {
	case NRF5_FLASH_BASE:
		chip->bank[bank->bank_number].write = nrf5_code_flash_write;
		break;
	case NRF5_UICR_BASE:
		chip->bank[bank->bank_number].write = nrf5_uicr_flash_write;
		break;
	}

	chip->refcount++;
	chip->bank[bank->bank_number].probed = false;
	bank->driver_priv = chip;

	return ERROR_OK;
}

COMMAND_HANDLER(nrf5_handle_mass_erase_command)
{
	int res;
	struct flash_bank *bank = NULL;
	struct target *target = get_current_target(CMD_CTX);

	res = get_flash_bank_by_addr(target, NRF5_FLASH_BASE, true, &bank);
	if (res != ERROR_OK)
		return res;

	assert(bank != NULL);

	struct nrf5_info *chip;

	res = nrf5_get_probed_chip_if_halted(bank, &chip);
	if (res != ERROR_OK)
		return res;

	uint32_t ppfc;

	res = target_read_u32(target, NRF5_FICR_PPFC,
			      &ppfc);
	if (res != ERROR_OK) {
		LOG_ERROR("Couldn't read PPFC register");
		return res;
	}

	if ((ppfc & 0xFF) == 0x00) {
		LOG_ERROR("Code region 0 size was pre-programmed at the factory, "
			  "mass erase command won't work.");
		return ERROR_FAIL;
	}

	res = nrf5_erase_all(chip);
	if (res != ERROR_OK) {
		LOG_ERROR("Failed to erase the chip");
		nrf5_protect_check(bank);
		return res;
	}

	res = nrf5_protect_check(bank);
	if (res != ERROR_OK) {
		LOG_ERROR("Failed to check chip's write protection");
		return res;
	}

	res = get_flash_bank_by_addr(target, NRF5_UICR_BASE, true, &bank);
	if (res != ERROR_OK)
		return res;

	return ERROR_OK;
}

static int nrf5_info(struct flash_bank *bank, char *buf, int buf_size)
{
	int res;

	struct nrf5_info *chip;

	res = nrf5_get_probed_chip_if_halted(bank, &chip);
	if (res != ERROR_OK)
		return res;

	static struct {
		const uint32_t address;
		uint32_t value;
	} ficr[] = {
		{ .address = NRF5_FICR_CODEPAGESIZE	},
		{ .address = NRF5_FICR_CODESIZE	},
		{ .address = NRF5_FICR_CLENR0		},
		{ .address = NRF5_FICR_PPFC		},
		{ .address = NRF5_FICR_NUMRAMBLOCK	},
		{ .address = NRF5_FICR_SIZERAMBLOCK0	},
		{ .address = NRF5_FICR_SIZERAMBLOCK1	},
		{ .address = NRF5_FICR_SIZERAMBLOCK2	},
		{ .address = NRF5_FICR_SIZERAMBLOCK3	},
		{ .address = NRF5_FICR_CONFIGID	},
		{ .address = NRF5_FICR_DEVICEID0	},
		{ .address = NRF5_FICR_DEVICEID1	},
		{ .address = NRF5_FICR_ER0		},
		{ .address = NRF5_FICR_ER1		},
		{ .address = NRF5_FICR_ER2		},
		{ .address = NRF5_FICR_ER3		},
		{ .address = NRF5_FICR_IR0		},
		{ .address = NRF5_FICR_IR1		},
		{ .address = NRF5_FICR_IR2		},
		{ .address = NRF5_FICR_IR3		},
		{ .address = NRF5_FICR_DEVICEADDRTYPE	},
		{ .address = NRF5_FICR_DEVICEADDR0	},
		{ .address = NRF5_FICR_DEVICEADDR1	},
		{ .address = NRF5_FICR_OVERRIDEN	},
		{ .address = NRF5_FICR_NRF_1MBIT0	},
		{ .address = NRF5_FICR_NRF_1MBIT1	},
		{ .address = NRF5_FICR_NRF_1MBIT2	},
		{ .address = NRF5_FICR_NRF_1MBIT3	},
		{ .address = NRF5_FICR_NRF_1MBIT4	},
		{ .address = NRF5_FICR_BLE_1MBIT0	},
		{ .address = NRF5_FICR_BLE_1MBIT1	},
		{ .address = NRF5_FICR_BLE_1MBIT2	},
		{ .address = NRF5_FICR_BLE_1MBIT3	},
		{ .address = NRF5_FICR_BLE_1MBIT4	},
	}, uicr[] = {
		{ .address = NRF5_UICR_CLENR0,		},
		{ .address = NRF5_UICR_RBPCONF		},
		{ .address = NRF5_UICR_XTALFREQ	},
		{ .address = NRF5_UICR_FWID		},
	};

	for (size_t i = 0; i < ARRAY_SIZE(ficr); i++) {
		res = target_read_u32(chip->target, ficr[i].address,
				      &ficr[i].value);
		if (res != ERROR_OK) {
			LOG_ERROR("Couldn't read %" PRIx32, ficr[i].address);
			return res;
		}
	}

	for (size_t i = 0; i < ARRAY_SIZE(uicr); i++) {
		res = target_read_u32(chip->target, uicr[i].address,
				      &uicr[i].value);
		if (res != ERROR_OK) {
			LOG_ERROR("Couldn't read %" PRIx32, uicr[i].address);
			return res;
		}
	}

	snprintf(buf, buf_size,
		 "\n[factory information control block]\n\n"
		 "code page size: %"PRIu32"B\n"
		 "code memory size: %"PRIu32"kB\n"
		 "code region 0 size: %"PRIu32"kB\n"
		 "pre-programmed code: %s\n"
		 "number of ram blocks: %"PRIu32"\n"
		 "ram block 0 size: %"PRIu32"B\n"
		 "ram block 1 size: %"PRIu32"B\n"
		 "ram block 2 size: %"PRIu32"B\n"
		 "ram block 3 size: %"PRIu32 "B\n"
		 "config id: %" PRIx32 "\n"
		 "device id: 0x%"PRIx32"%08"PRIx32"\n"
		 "encryption root: 0x%08"PRIx32"%08"PRIx32"%08"PRIx32"%08"PRIx32"\n"
		 "identity root: 0x%08"PRIx32"%08"PRIx32"%08"PRIx32"%08"PRIx32"\n"
		 "device address type: 0x%"PRIx32"\n"
		 "device address: 0x%"PRIx32"%08"PRIx32"\n"
		 "override enable: %"PRIx32"\n"
		 "NRF_1MBIT values: %"PRIx32" %"PRIx32" %"PRIx32" %"PRIx32" %"PRIx32"\n"
		 "BLE_1MBIT values: %"PRIx32" %"PRIx32" %"PRIx32" %"PRIx32" %"PRIx32"\n"
		 "\n[user information control block]\n\n"
		 "code region 0 size: %"PRIu32"kB\n"
		 "read back protection configuration: %"PRIx32"\n"
		 "reset value for XTALFREQ: %"PRIx32"\n"
		 "firmware id: 0x%04"PRIx32,
		 ficr[0].value,
		 (ficr[1].value * ficr[0].value) / 1024,
		 (ficr[2].value == 0xFFFFFFFF) ? 0 : ficr[2].value / 1024,
		 ((ficr[3].value & 0xFF) == 0x00) ? "present" : "not present",
		 ficr[4].value,
		 ficr[5].value,
		 (ficr[6].value == 0xFFFFFFFF) ? 0 : ficr[6].value,
		 (ficr[7].value == 0xFFFFFFFF) ? 0 : ficr[7].value,
		 (ficr[8].value == 0xFFFFFFFF) ? 0 : ficr[8].value,
		 ficr[9].value,
		 ficr[10].value, ficr[11].value,
		 ficr[12].value, ficr[13].value, ficr[14].value, ficr[15].value,
		 ficr[16].value, ficr[17].value, ficr[18].value, ficr[19].value,
		 ficr[20].value,
		 ficr[21].value, ficr[22].value,
		 ficr[23].value,
		 ficr[24].value, ficr[25].value, ficr[26].value, ficr[27].value, ficr[28].value,
		 ficr[29].value, ficr[30].value, ficr[31].value, ficr[32].value, ficr[33].value,
		 (uicr[0].value == 0xFFFFFFFF) ? 0 : uicr[0].value / 1024,
		 uicr[1].value & 0xFFFF,
		 uicr[2].value & 0xFF,
		 uicr[3].value & 0xFFFF);

	return ERROR_OK;
}

static const struct command_registration nrf5_exec_command_handlers[] = {
	{
		.name		= "mass_erase",
		.handler	= nrf5_handle_mass_erase_command,
		.mode		= COMMAND_EXEC,
		.help		= "Erase all flash contents of the chip.",
	},
	COMMAND_REGISTRATION_DONE
};

static const struct command_registration nrf5_command_handlers[] = {
	{
		.name	= "nrf5",
		.mode	= COMMAND_ANY,
		.help	= "nrf5 flash command group",
		.usage	= "",
		.chain	= nrf5_exec_command_handlers,
	},
	{
		.name	= "nrf51",
		.mode	= COMMAND_ANY,
		.help	= "nrf51 flash command group",
		.usage	= "",
		.chain	= nrf5_exec_command_handlers,
	},
	COMMAND_REGISTRATION_DONE
};

const struct flash_driver nrf5_flash = {
	.name			= "nrf5",
	.commands		= nrf5_command_handlers,
	.flash_bank_command	= nrf5_flash_bank_command,
	.info			= nrf5_info,
	.erase			= nrf5_erase,
	.protect		= nrf5_protect,
	.write			= nrf5_write,
	.read			= default_flash_read,
	.probe			= nrf5_probe,
	.auto_probe		= nrf5_auto_probe,
	.erase_check		= default_flash_blank_check,
	.protect_check		= nrf5_protect_check,
	.free_driver_priv	= nrf5_free_driver_priv,
};

/* We need to retain the flash-driver name as well as the commands
 * for backwards compatability */
const struct flash_driver nrf51_flash = {
	.name			= "nrf51",
	.commands		= nrf5_command_handlers,
	.flash_bank_command	= nrf5_flash_bank_command,
	.info			= nrf5_info,
	.erase			= nrf5_erase,
	.protect		= nrf5_protect,
	.write			= nrf5_write,
	.read			= default_flash_read,
	.probe			= nrf5_probe,
	.auto_probe		= nrf5_auto_probe,
	.erase_check		= default_flash_blank_check,
	.protect_check		= nrf5_protect_check,
	.free_driver_priv	= nrf5_free_driver_priv,
};<|MERGE_RESOLUTION|>--- conflicted
+++ resolved
@@ -906,11 +906,7 @@
 		bank->bank_number = 1;
 		break;
 	default:
-<<<<<<< HEAD
-		LOG_ERROR("Invalid bank address 0x%08" TARGET_PRIxADDR, bank->base);
-=======
 		LOG_ERROR("Invalid bank address " TARGET_ADDR_FMT, bank->base);
->>>>>>> 11a2bfc2
 		return ERROR_FAIL;
 	}
 
