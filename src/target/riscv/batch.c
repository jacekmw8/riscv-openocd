--- conflicted
+++ resolved
@@ -44,14 +44,12 @@
 
 void riscv_batch_run(struct riscv_batch *batch)
 {
-<<<<<<< HEAD
-	keep_alive();
-=======
 	if (batch->used_scans == 0) {
 		LOG_DEBUG("Ignoring empty batch.");
 		return;
 	}
->>>>>>> 3c25b9a0
+
+  keep_alive();
 
 	LOG_DEBUG("running a batch of %ld scans", (long)batch->used_scans);
 	riscv_batch_add_nop(batch);
